--- conflicted
+++ resolved
@@ -212,21 +212,12 @@
             }
         }
 
-<<<<<<< HEAD
         private static ProcessArguments PrepareStreamAnalysisInstance(string filePath, FFOptions ffOptions, string? customArguments)
-            => PrepareInstance($"-loglevel error -print_format json -show_format -sexagesimal -show_streams \"{filePath}\"", ffOptions, customArguments);
+            => PrepareInstance($"-loglevel error -print_format json -show_format -sexagesimal -show_streams -show_chapters \"{filePath}\"", ffOptions, customArguments);
         private static ProcessArguments PrepareFrameAnalysisInstance(string filePath, FFOptions ffOptions, string? customArguments)
             => PrepareInstance($"-loglevel error -print_format json -show_frames -v quiet -sexagesimal \"{filePath}\"", ffOptions, customArguments);
         private static ProcessArguments PreparePacketAnalysisInstance(string filePath, FFOptions ffOptions, string? customArguments)
             => PrepareInstance($"-loglevel error -print_format json -show_packets -v quiet -sexagesimal \"{filePath}\"", ffOptions, customArguments);
-=======
-        private static ProcessArguments PrepareStreamAnalysisInstance(string filePath, FFOptions ffOptions)
-            => PrepareInstance($"-loglevel error -print_format json -show_format -sexagesimal -show_streams -show_chapters \"{filePath}\"", ffOptions);
-        private static ProcessArguments PrepareFrameAnalysisInstance(string filePath, FFOptions ffOptions)
-            => PrepareInstance($"-loglevel error -print_format json -show_frames -v quiet -sexagesimal \"{filePath}\"", ffOptions);
-        private static ProcessArguments PreparePacketAnalysisInstance(string filePath, FFOptions ffOptions)
-            => PrepareInstance($"-loglevel error -print_format json -show_packets -v quiet -sexagesimal \"{filePath}\"", ffOptions);
->>>>>>> 20a5b156
 
         private static ProcessArguments PrepareInstance(string arguments, FFOptions ffOptions, string? customArguments)
         {
