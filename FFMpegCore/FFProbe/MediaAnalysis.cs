﻿using System;
using System.Collections.Generic;
using System.Linq;
using System.Text.RegularExpressions;

namespace FFMpegCore
{
    internal class MediaAnalysis : IMediaAnalysis
    {
<<<<<<< HEAD
        private static readonly Regex DurationRegex = new Regex(@"^(\d+):(\d{1,2}):(\d{1,2})\.(\d{1,3})", RegexOptions.Compiled);

        internal MediaAnalysis(string path, FFProbeAnalysis analysis)
=======
        internal MediaAnalysis(FFProbeAnalysis analysis)
>>>>>>> 8a314f02
        {
            Format = ParseFormat(analysis.Format);
            VideoStreams = analysis.Streams.Where(stream => stream.CodecType == "video").Select(ParseVideoStream).ToList();
            AudioStreams = analysis.Streams.Where(stream => stream.CodecType == "audio").Select(ParseAudioStream).ToList();
        }

        private MediaFormat ParseFormat(Format analysisFormat)
        {
            return new MediaFormat
            {
                Duration = ParseDuration(analysisFormat.Duration),
                FormatName = analysisFormat.FormatName,
                FormatLongName = analysisFormat.FormatLongName,
                StreamCount = analysisFormat.NbStreams,
                ProbeScore = analysisFormat.ProbeScore,
                BitRate = long.Parse(analysisFormat.BitRate ?? "0"),
                Tags = analysisFormat.Tags,
            };
        }

        public TimeSpan Duration => new[]
        {
            Format.Duration,
            PrimaryVideoStream?.Duration ?? TimeSpan.Zero,
            PrimaryAudioStream?.Duration ?? TimeSpan.Zero
        }.Max();

        public MediaFormat Format { get; }
        public AudioStream? PrimaryAudioStream => AudioStreams.OrderBy(stream => stream.Index).FirstOrDefault();

        public VideoStream? PrimaryVideoStream => VideoStreams.OrderBy(stream => stream.Index).FirstOrDefault();

        public List<VideoStream> VideoStreams { get; }
        public List<AudioStream> AudioStreams { get; }

        private VideoStream ParseVideoStream(FFProbeStream stream)
        {
            return new VideoStream
            {
                Index = stream.Index,
                AvgFrameRate = MediaAnalysisUtils.DivideRatio(MediaAnalysisUtils.ParseRatioDouble(stream.AvgFrameRate, '/')),
                BitRate = !string.IsNullOrEmpty(stream.BitRate) ? MediaAnalysisUtils.ParseIntInvariant(stream.BitRate) : default,
                BitsPerRawSample = !string.IsNullOrEmpty(stream.BitsPerRawSample) ? MediaAnalysisUtils.ParseIntInvariant(stream.BitsPerRawSample) : default,
                CodecName = stream.CodecName,
                CodecLongName = stream.CodecLongName,
                DisplayAspectRatio = MediaAnalysisUtils.ParseRatioInt(stream.DisplayAspectRatio, ':'),
                Duration = MediaAnalysisUtils.ParseDuration(stream),
                FrameRate = MediaAnalysisUtils.DivideRatio(MediaAnalysisUtils.ParseRatioDouble(stream.FrameRate, '/')),
                Height = stream.Height ?? 0,
                Width = stream.Width ?? 0,
                Profile = stream.Profile,
                PixelFormat = stream.PixelFormat,
                Rotation = (int)float.Parse(stream.GetRotate() ?? "0"),
                Language = stream.GetLanguage(),
                Tags = stream.Tags,
            };
        }

<<<<<<< HEAD
        internal static TimeSpan ParseDuration(string duration)
        {
            if (!string.IsNullOrEmpty(duration))
            {
                var match = DurationRegex.Match(duration);
                if (match.Success)
                {
                    // ffmpeg may provide < 3-digit number of milliseconds (omitting trailing zeros), which won't simply parse correctly
                    // e.g. 00:12:02.11 -> 12 minutes 2 seconds and 110 milliseconds
                    var millisecondsPart = match.Groups[4].Value;
                    if (millisecondsPart.Length < 3)
                    {
                        millisecondsPart = millisecondsPart.PadRight(3, '0');
                    }

                    var hours = int.Parse(match.Groups[1].Value);
                    var minutes = int.Parse(match.Groups[2].Value);
                    var seconds = int.Parse(match.Groups[3].Value);
                    var milliseconds = int.Parse(millisecondsPart);
                    return new TimeSpan(0, hours, minutes, seconds, milliseconds);
                }
                else
                {
                    return TimeSpan.Zero;
                }
            }
            else
            {
                return TimeSpan.Zero;
            }
        }

        internal static TimeSpan ParseDuration(FFProbeStream ffProbeStream)
        {
            return ParseDuration(ffProbeStream.Duration);
        }
=======
>>>>>>> 8a314f02

        private AudioStream ParseAudioStream(FFProbeStream stream)
        {
            return new AudioStream
            {
                Index = stream.Index,
                BitRate = !string.IsNullOrEmpty(stream.BitRate) ? MediaAnalysisUtils.ParseIntInvariant(stream.BitRate) : default,
                CodecName = stream.CodecName,
                CodecLongName = stream.CodecLongName,
                Channels = stream.Channels ?? default,
                ChannelLayout = stream.ChannelLayout,
                Duration = MediaAnalysisUtils.ParseDuration(stream),
                SampleRateHz = !string.IsNullOrEmpty(stream.SampleRate) ? MediaAnalysisUtils.ParseIntInvariant(stream.SampleRate) : default,
                Profile = stream.Profile,
                Language = stream.GetLanguage(),
                Tags = stream.Tags,
            };
        }


    }

    public static class MediaAnalysisUtils
    {
        private static readonly Regex DurationRegex = new Regex("^(\\d{1,5}:\\d{1,2}:\\d{1,2}(.\\d{1,7})?)", RegexOptions.Compiled);

        public static double DivideRatio((double, double) ratio) => ratio.Item1 / ratio.Item2;

        public static (int, int) ParseRatioInt(string input, char separator)
        {
            if (string.IsNullOrEmpty(input)) return (0, 0);
            var ratio = input.Split(separator);
            return (ParseIntInvariant(ratio[0]), ParseIntInvariant(ratio[1]));
        }

        public static (double, double) ParseRatioDouble(string input, char separator)
        {
            if (string.IsNullOrEmpty(input)) return (0, 0);
            var ratio = input.Split(separator);
            return (ratio.Length > 0 ? ParseDoubleInvariant(ratio[0]) : 0, ratio.Length > 1 ? ParseDoubleInvariant(ratio[1]) : 0);
        }

        public static double ParseDoubleInvariant(string line) =>
            double.Parse(line, System.Globalization.NumberStyles.Any, System.Globalization.CultureInfo.InvariantCulture);

        public static int ParseIntInvariant(string line) =>
            int.Parse(line, System.Globalization.NumberStyles.Any, System.Globalization.CultureInfo.InvariantCulture);
        
        
        public static TimeSpan ParseDuration(FFProbeStream ffProbeStream)
        {
            return !string.IsNullOrEmpty(ffProbeStream.Duration)
                ? TimeSpan.Parse(ffProbeStream.Duration)
                : TimeSpan.Parse(TrimTimeSpan(ffProbeStream.GetDuration()) ?? "0");
        }

        private static string? TrimTimeSpan(string? durationTag)
        {
            var durationMatch = DurationRegex.Match(durationTag ?? "");
            return durationMatch.Success ? durationMatch.Groups[1].Value : null;
        }
    }
}<|MERGE_RESOLUTION|>--- conflicted
+++ resolved
@@ -7,13 +7,7 @@
 {
     internal class MediaAnalysis : IMediaAnalysis
     {
-<<<<<<< HEAD
-        private static readonly Regex DurationRegex = new Regex(@"^(\d+):(\d{1,2}):(\d{1,2})\.(\d{1,3})", RegexOptions.Compiled);
-
-        internal MediaAnalysis(string path, FFProbeAnalysis analysis)
-=======
         internal MediaAnalysis(FFProbeAnalysis analysis)
->>>>>>> 8a314f02
         {
             Format = ParseFormat(analysis.Format);
             VideoStreams = analysis.Streams.Where(stream => stream.CodecType == "video").Select(ParseVideoStream).ToList();
@@ -72,46 +66,6 @@
             };
         }
 
-<<<<<<< HEAD
-        internal static TimeSpan ParseDuration(string duration)
-        {
-            if (!string.IsNullOrEmpty(duration))
-            {
-                var match = DurationRegex.Match(duration);
-                if (match.Success)
-                {
-                    // ffmpeg may provide < 3-digit number of milliseconds (omitting trailing zeros), which won't simply parse correctly
-                    // e.g. 00:12:02.11 -> 12 minutes 2 seconds and 110 milliseconds
-                    var millisecondsPart = match.Groups[4].Value;
-                    if (millisecondsPart.Length < 3)
-                    {
-                        millisecondsPart = millisecondsPart.PadRight(3, '0');
-                    }
-
-                    var hours = int.Parse(match.Groups[1].Value);
-                    var minutes = int.Parse(match.Groups[2].Value);
-                    var seconds = int.Parse(match.Groups[3].Value);
-                    var milliseconds = int.Parse(millisecondsPart);
-                    return new TimeSpan(0, hours, minutes, seconds, milliseconds);
-                }
-                else
-                {
-                    return TimeSpan.Zero;
-                }
-            }
-            else
-            {
-                return TimeSpan.Zero;
-            }
-        }
-
-        internal static TimeSpan ParseDuration(FFProbeStream ffProbeStream)
-        {
-            return ParseDuration(ffProbeStream.Duration);
-        }
-=======
->>>>>>> 8a314f02
-
         private AudioStream ParseAudioStream(FFProbeStream stream)
         {
             return new AudioStream
@@ -160,11 +114,41 @@
             int.Parse(line, System.Globalization.NumberStyles.Any, System.Globalization.CultureInfo.InvariantCulture);
         
         
+        public static TimeSpan ParseDuration(string duration)
+        {
+            if (!string.IsNullOrEmpty(duration))
+            {
+                var match = DurationRegex.Match(duration);
+                if (match.Success)
+                {
+                    // ffmpeg may provide < 3-digit number of milliseconds (omitting trailing zeros), which won't simply parse correctly
+                    // e.g. 00:12:02.11 -> 12 minutes 2 seconds and 110 milliseconds
+                    var millisecondsPart = match.Groups[4].Value;
+                    if (millisecondsPart.Length < 3)
+                    {
+                        millisecondsPart = millisecondsPart.PadRight(3, '0');
+                    }
+
+                    var hours = int.Parse(match.Groups[1].Value);
+                    var minutes = int.Parse(match.Groups[2].Value);
+                    var seconds = int.Parse(match.Groups[3].Value);
+                    var milliseconds = int.Parse(millisecondsPart);
+                    return new TimeSpan(0, hours, minutes, seconds, milliseconds);
+                }
+                else
+                {
+                    return TimeSpan.Zero;
+                }
+            }
+            else
+            {
+                return TimeSpan.Zero;
+            }
+        }
+
         public static TimeSpan ParseDuration(FFProbeStream ffProbeStream)
         {
-            return !string.IsNullOrEmpty(ffProbeStream.Duration)
-                ? TimeSpan.Parse(ffProbeStream.Duration)
-                : TimeSpan.Parse(TrimTimeSpan(ffProbeStream.GetDuration()) ?? "0");
+            return ParseDuration(ffProbeStream.Duration);
         }
 
         private static string? TrimTimeSpan(string? durationTag)
