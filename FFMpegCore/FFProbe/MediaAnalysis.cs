﻿using System.Text.RegularExpressions;
using FFMpegCore.Builders.MetaData;

namespace FFMpegCore
{
    internal class MediaAnalysis : IMediaAnalysis
    {
        internal MediaAnalysis(FFProbeAnalysis analysis)
        {
            Format = ParseFormat(analysis.Format);
            Chapters = analysis.Chapters.Select(c => ParseChapter(c)).ToList();
            VideoStreams = analysis.Streams.Where(stream => stream.CodecType == "video").Select(ParseVideoStream).ToList();
            AudioStreams = analysis.Streams.Where(stream => stream.CodecType == "audio").Select(ParseAudioStream).ToList();
            SubtitleStreams = analysis.Streams.Where(stream => stream.CodecType == "subtitle").Select(ParseSubtitleStream).ToList();
            ErrorData = analysis.ErrorData;
        }

        private MediaFormat ParseFormat(Format analysisFormat)
        {
            return new MediaFormat
            {
                Duration = MediaAnalysisUtils.ParseDuration(analysisFormat.Duration),
                StartTime = MediaAnalysisUtils.ParseDuration(analysisFormat.StartTime),
                FormatName = analysisFormat.FormatName,
                FormatLongName = analysisFormat.FormatLongName,
                StreamCount = analysisFormat.NbStreams,
                ProbeScore = analysisFormat.ProbeScore,
                BitRate = long.Parse(analysisFormat.BitRate ?? "0"),
                Tags = analysisFormat.Tags.ToCaseInsensitive(),
            };
        }

        private ChapterData ParseChapter(Chapter analysisChapter)
        {
            var title = analysisChapter.Tags.FirstOrDefault(t => t.Key == "title").Value;
            var start = MediaAnalysisUtils.ParseDuration(analysisChapter.StartTime);
            var end = MediaAnalysisUtils.ParseDuration(analysisChapter.EndTime);

            return new ChapterData(title, start, end);
        }

        public TimeSpan Duration => new[]
        {
            Format.Duration,
            PrimaryVideoStream?.Duration ?? TimeSpan.Zero,
            PrimaryAudioStream?.Duration ?? TimeSpan.Zero
        }.Max();

        public MediaFormat Format { get; }

        public List<ChapterData> Chapters { get; }

        public AudioStream? PrimaryAudioStream => AudioStreams.OrderBy(stream => stream.Index).FirstOrDefault();
        public VideoStream? PrimaryVideoStream => VideoStreams.OrderBy(stream => stream.Index).FirstOrDefault();
        public SubtitleStream? PrimarySubtitleStream => SubtitleStreams.OrderBy(stream => stream.Index).FirstOrDefault();

        public List<VideoStream> VideoStreams { get; }
        public List<AudioStream> AudioStreams { get; }
        public List<SubtitleStream> SubtitleStreams { get; }
        public IReadOnlyList<string> ErrorData { get; }

        private int? GetBitDepth(FFProbeStream stream)
        {
            var bitDepth = int.TryParse(stream.BitsPerRawSample, out var bprs) ? bprs :
                stream.BitsPerSample;
            return bitDepth == 0 ? null : bitDepth;
        }

        private VideoStream ParseVideoStream(FFProbeStream stream)
        {
            return new VideoStream
            {
                Index = stream.Index,
                AvgFrameRate = MediaAnalysisUtils.DivideRatio(MediaAnalysisUtils.ParseRatioDouble(stream.AvgFrameRate, '/')),
                BitRate = !string.IsNullOrEmpty(stream.BitRate) ? MediaAnalysisUtils.ParseLongInvariant(stream.BitRate) : default,
                BitsPerRawSample = !string.IsNullOrEmpty(stream.BitsPerRawSample) ? MediaAnalysisUtils.ParseIntInvariant(stream.BitsPerRawSample) : default,
                CodecName = stream.CodecName,
                CodecLongName = stream.CodecLongName,
                CodecTag = stream.CodecTag,
                CodecTagString = stream.CodecTagString,
                DisplayAspectRatio = MediaAnalysisUtils.ParseRatioInt(stream.DisplayAspectRatio, ':'),
                SampleAspectRatio = MediaAnalysisUtils.ParseRatioInt(stream.SampleAspectRatio, ':'),
                Duration = MediaAnalysisUtils.ParseDuration(stream.Duration),
                StartTime = MediaAnalysisUtils.ParseDuration(stream.StartTime),
                FrameRate = MediaAnalysisUtils.DivideRatio(MediaAnalysisUtils.ParseRatioDouble(stream.FrameRate, '/')),
                Height = stream.Height ?? 0,
                Width = stream.Width ?? 0,
                Profile = stream.Profile,
                PixelFormat = stream.PixelFormat,
<<<<<<< HEAD
                Level = stream.Level,
=======
                ColorRange = stream.ColorRange,
                ColorSpace = stream.ColorSpace,
                ColorTransfer = stream.ColorTransfer,
                ColorPrimaries = stream.ColorPrimaries,
>>>>>>> cefc8efe
                Rotation = MediaAnalysisUtils.ParseRotation(stream),
                Language = stream.GetLanguage(),
                Disposition = MediaAnalysisUtils.FormatDisposition(stream.Disposition),
                Tags = stream.Tags.ToCaseInsensitive(),
                BitDepth = GetBitDepth(stream),
            };
        }

        private AudioStream ParseAudioStream(FFProbeStream stream)
        {
            return new AudioStream
            {
                Index = stream.Index,
                BitRate = !string.IsNullOrEmpty(stream.BitRate) ? MediaAnalysisUtils.ParseLongInvariant(stream.BitRate) : default,
                CodecName = stream.CodecName,
                CodecLongName = stream.CodecLongName,
                CodecTag = stream.CodecTag,
                CodecTagString = stream.CodecTagString,
                Channels = stream.Channels ?? default,
                ChannelLayout = stream.ChannelLayout,
                Duration = MediaAnalysisUtils.ParseDuration(stream.Duration),
                StartTime = MediaAnalysisUtils.ParseDuration(stream.StartTime),
                SampleRateHz = !string.IsNullOrEmpty(stream.SampleRate) ? MediaAnalysisUtils.ParseIntInvariant(stream.SampleRate) : default,
                Profile = stream.Profile,
                Language = stream.GetLanguage(),
                Disposition = MediaAnalysisUtils.FormatDisposition(stream.Disposition),
                Tags = stream.Tags.ToCaseInsensitive(),
                BitDepth = GetBitDepth(stream),
            };
        }

        private SubtitleStream ParseSubtitleStream(FFProbeStream stream)
        {
            return new SubtitleStream
            {
                Index = stream.Index,
                BitRate = !string.IsNullOrEmpty(stream.BitRate) ? MediaAnalysisUtils.ParseLongInvariant(stream.BitRate) : default,
                CodecName = stream.CodecName,
                CodecLongName = stream.CodecLongName,
                Duration = MediaAnalysisUtils.ParseDuration(stream.Duration),
                StartTime = MediaAnalysisUtils.ParseDuration(stream.StartTime),
                Language = stream.GetLanguage(),
                Disposition = MediaAnalysisUtils.FormatDisposition(stream.Disposition),
                Tags = stream.Tags.ToCaseInsensitive(),
            };
        }
    }

    public static class MediaAnalysisUtils
    {
        private static readonly Regex DurationRegex = new(@"^(\d+):(\d{1,2}):(\d{1,2})\.(\d{1,3})", RegexOptions.Compiled);

        internal static Dictionary<string, string> ToCaseInsensitive(this Dictionary<string, string>? dictionary)
        {
            return dictionary?.ToDictionary(tag => tag.Key, tag => tag.Value, StringComparer.OrdinalIgnoreCase) ?? new Dictionary<string, string>();
        }
        public static double DivideRatio((double, double) ratio) => ratio.Item1 / ratio.Item2;

        public static (int, int) ParseRatioInt(string input, char separator)
        {
            if (string.IsNullOrEmpty(input))
            {
                return (0, 0);
            }

            var ratio = input.Split(separator);
            return (ParseIntInvariant(ratio[0]), ParseIntInvariant(ratio[1]));
        }

        public static (double, double) ParseRatioDouble(string input, char separator)
        {
            if (string.IsNullOrEmpty(input))
            {
                return (0, 0);
            }

            var ratio = input.Split(separator);
            return (ratio.Length > 0 ? ParseDoubleInvariant(ratio[0]) : 0, ratio.Length > 1 ? ParseDoubleInvariant(ratio[1]) : 0);
        }

        public static double ParseDoubleInvariant(string line) =>
            double.Parse(line, System.Globalization.NumberStyles.Any, System.Globalization.CultureInfo.InvariantCulture);

        public static int ParseIntInvariant(string line) =>
            int.Parse(line, System.Globalization.NumberStyles.Any, System.Globalization.CultureInfo.InvariantCulture);

        public static long ParseLongInvariant(string line) =>
            long.Parse(line, System.Globalization.NumberStyles.Any, System.Globalization.CultureInfo.InvariantCulture);

        public static TimeSpan ParseDuration(string duration)
        {
            if (!string.IsNullOrEmpty(duration))
            {
                var match = DurationRegex.Match(duration);
                if (match.Success)
                {
                    // ffmpeg may provide < 3-digit number of milliseconds (omitting trailing zeros), which won't simply parse correctly
                    // e.g. 00:12:02.11 -> 12 minutes 2 seconds and 110 milliseconds
                    var millisecondsPart = match.Groups[4].Value;
                    if (millisecondsPart.Length < 3)
                    {
                        millisecondsPart = millisecondsPart.PadRight(3, '0');
                    }

                    var hours = int.Parse(match.Groups[1].Value);
                    var minutes = int.Parse(match.Groups[2].Value);
                    var seconds = int.Parse(match.Groups[3].Value);
                    var milliseconds = int.Parse(millisecondsPart);
                    return new TimeSpan(0, hours, minutes, seconds, milliseconds);
                }
                else
                {
                    return TimeSpan.Zero;
                }
            }
            else
            {
                return TimeSpan.Zero;
            }
        }

        public static int ParseRotation(FFProbeStream fFProbeStream)
        {
            var displayMatrixSideData = fFProbeStream.SideData?.Find(item => item.TryGetValue("side_data_type", out var rawSideDataType) && rawSideDataType.ToString() == "Display Matrix");

            if (displayMatrixSideData?.TryGetValue("rotation", out var rawRotation) ?? false)
            {
                return (int)float.Parse(rawRotation.ToString());
            }
            else
            {
                return (int)float.Parse(fFProbeStream.GetRotate() ?? "0");
            }
        }

        public static Dictionary<string, bool>? FormatDisposition(Dictionary<string, int>? disposition)
        {
            if (disposition == null)
            {
                return null;
            }

            var result = new Dictionary<string, bool>(disposition.Count, StringComparer.Ordinal);

            foreach (var pair in disposition)
            {
                result.Add(pair.Key, ToBool(pair.Value));
            }

            static bool ToBool(int value) => value switch
            {
                0 => false,
                1 => true,
                _ => throw new ArgumentOutOfRangeException(nameof(value),
                    $"Not expected disposition state value: {value}")
            };

            return result;
        }
    }
}<|MERGE_RESOLUTION|>--- conflicted
+++ resolved
@@ -87,14 +87,11 @@
                 Width = stream.Width ?? 0,
                 Profile = stream.Profile,
                 PixelFormat = stream.PixelFormat,
-<<<<<<< HEAD
                 Level = stream.Level,
-=======
                 ColorRange = stream.ColorRange,
                 ColorSpace = stream.ColorSpace,
                 ColorTransfer = stream.ColorTransfer,
                 ColorPrimaries = stream.ColorPrimaries,
->>>>>>> cefc8efe
                 Rotation = MediaAnalysisUtils.ParseRotation(stream),
                 Language = stream.GetLanguage(),
                 Disposition = MediaAnalysisUtils.FormatDisposition(stream.Disposition),
