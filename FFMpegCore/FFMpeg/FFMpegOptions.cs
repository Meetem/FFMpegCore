--- conflicted
+++ resolved
@@ -10,14 +10,11 @@
     {
         private static readonly string ConfigFile = Path.Combine(".", "ffmpeg.config.json");
         private static readonly string DefaultRoot = Path.Combine(".", "FFMPEG", "bin");
-<<<<<<< HEAD
         private static readonly string DefaultTemp = Path.Combine(Path.GetTempPath(), "FFMpegCore");
-=======
         private static readonly Dictionary<string, string> DefaultExtensionsOverrides = new Dictionary<string, string>
         {
             { "mpegts", ".ts" },
         };
->>>>>>> 9ed4996b
 
         public static FFMpegOptions Options { get; private set; } = new FFMpegOptions();
 
