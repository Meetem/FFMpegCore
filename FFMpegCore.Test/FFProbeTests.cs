﻿using System.IO;
using System.Threading.Tasks;
using FFMpegCore.Test.Resources;
using Microsoft.VisualStudio.TestTools.UnitTesting;

namespace FFMpegCore.Test
{
    [TestClass]
    public class FFProbeTests
    {
        [TestMethod]
        public void Probe_TooLongOutput()
        {
            Assert.ThrowsException<System.Text.Json.JsonException>(() => FFProbe.Analyse(VideoLibrary.LocalVideo.FullName, 5));
        }
        
        [TestMethod]
        public void Probe_Success()
        {
            var info = FFProbe.Analyse(VideoLibrary.LocalVideo.FullName);
            Assert.AreEqual(13, info.Duration.Seconds);
            Assert.AreEqual(".mp4", info.Extension);
            Assert.AreEqual(VideoLibrary.LocalVideo.FullName, info.Path);
            
            Assert.AreEqual("5.1", info.PrimaryAudioStream.ChannelLayout);
            Assert.AreEqual(6, info.PrimaryAudioStream.Channels);
            Assert.AreEqual("AAC (Advanced Audio Coding)", info.PrimaryAudioStream.CodecLongName);
            Assert.AreEqual("aac", info.PrimaryAudioStream.CodecName);
            Assert.AreEqual(381988, info.PrimaryAudioStream.BitRate);
            Assert.AreEqual(48000, info.PrimaryAudioStream.SampleRateHz);
            
            Assert.AreEqual(862991, info.PrimaryVideoStream.BitRate);
            Assert.AreEqual(16, info.PrimaryVideoStream.DisplayAspectRatio.Width);
            Assert.AreEqual(9, info.PrimaryVideoStream.DisplayAspectRatio.Height);
            Assert.AreEqual("yuv420p", info.PrimaryVideoStream.PixelFormat);
            Assert.AreEqual(1280, info.PrimaryVideoStream.Width);
            Assert.AreEqual(720, info.PrimaryVideoStream.Height);
            Assert.AreEqual(25, info.PrimaryVideoStream.AvgFrameRate);
            Assert.AreEqual(25, info.PrimaryVideoStream.FrameRate);
            Assert.AreEqual("H.264 / AVC / MPEG-4 AVC / MPEG-4 part 10", info.PrimaryVideoStream.CodecLongName);
            Assert.AreEqual("h264", info.PrimaryVideoStream.CodecName);
            Assert.AreEqual(8, info.PrimaryVideoStream.BitsPerRawSample);
            Assert.AreEqual("Main", info.PrimaryVideoStream.Profile);
        }
        
        [TestMethod]
        public async Task Probe_Async_Success()
        {
            var info = await FFProbe.AnalyseAsync(VideoLibrary.LocalVideo.FullName);
            Assert.AreEqual(13, info.Duration.Seconds);
        }

        [TestMethod, Timeout(10000)]
        public void Probe_Success_FromStream()
        {
<<<<<<< HEAD
            using var stream = File.OpenRead(VideoLibrary.LocalVideoWebm.FullName);
            var info = FFProbe.Analyse(stream);
            Assert.AreEqual(10, info.Duration.Seconds);
        }

        [TestMethod]
        public async Task Probe_Success_FromStream_Async()
        {
            await using var stream = File.OpenRead(VideoLibrary.LocalVideoWebm.FullName);
            var info = await FFProbe.AnalyseAsync(stream);
            Assert.AreEqual(10, info.Duration.Seconds);
=======
            var output = new FFProbe();

            using (var stream = File.OpenRead(VideoLibrary.LocalVideoWebm.FullName))
            {
                var info = output.ParseVideoInfo(stream);
                Assert.AreEqual(10, info.Duration.Seconds);
            }
        }

        [TestMethod, Timeout(10000)]
        public void Probe_Success_FromStream_Async()
        {
            var output = new FFProbe();

            using (var stream = File.OpenRead(VideoLibrary.LocalVideoWebm.FullName))
            {
                var info = output.ParseVideoInfoAsync(stream).WaitForResult();
                
                Assert.AreEqual(10, info.Duration.Seconds);
            }
>>>>>>> a355f741
        }
    }
}<|MERGE_RESOLUTION|>--- conflicted
+++ resolved
@@ -53,7 +53,6 @@
         [TestMethod, Timeout(10000)]
         public void Probe_Success_FromStream()
         {
-<<<<<<< HEAD
             using var stream = File.OpenRead(VideoLibrary.LocalVideoWebm.FullName);
             var info = FFProbe.Analyse(stream);
             Assert.AreEqual(10, info.Duration.Seconds);
@@ -65,28 +64,6 @@
             await using var stream = File.OpenRead(VideoLibrary.LocalVideoWebm.FullName);
             var info = await FFProbe.AnalyseAsync(stream);
             Assert.AreEqual(10, info.Duration.Seconds);
-=======
-            var output = new FFProbe();
-
-            using (var stream = File.OpenRead(VideoLibrary.LocalVideoWebm.FullName))
-            {
-                var info = output.ParseVideoInfo(stream);
-                Assert.AreEqual(10, info.Duration.Seconds);
-            }
-        }
-
-        [TestMethod, Timeout(10000)]
-        public void Probe_Success_FromStream_Async()
-        {
-            var output = new FFProbe();
-
-            using (var stream = File.OpenRead(VideoLibrary.LocalVideoWebm.FullName))
-            {
-                var info = output.ParseVideoInfoAsync(stream).WaitForResult();
-                
-                Assert.AreEqual(10, info.Duration.Seconds);
-            }
->>>>>>> a355f741
         }
     }
 }